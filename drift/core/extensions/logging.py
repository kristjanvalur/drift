# -*- coding: utf-8 -*-
"""
    drift - Logging setup code
    ~~~~~~~~~~~~~~~~~~~~~~~~~~~~~~~~~~~~~~~~~~~

    Set up logging based on config dict.

"""
from __future__ import absolute_import

import logging
from logging.handlers import SysLogHandler
import logging.config
<<<<<<< HEAD
import json
import datetime
import sys
=======
import json, datetime, sys, time
from uuid import uuid4
>>>>>>> a0d2f94b
from socket import gethostname
from collections import OrderedDict
from urlparse import urlsplit
from functools import wraps

from flask import g, request

from drift.core.extensions.jwt import current_user
from drift.utils import get_tier_name


def get_stream_handler():
    """returns a stream handler with standard formatting for use in local development"""
    stream_handler = logging.StreamHandler()
    stream_formatter = logging.Formatter(
        fmt='%(asctime)s %(levelname)-8s %(name)-15s %(message)s')
    stream_handler.setFormatter(stream_formatter)
    return stream_handler

def get_caller():
    """returns a nice string representing caller for logs
    Note: This is heavy"""
    import inspect
    curframe = inspect.currentframe()
    calframe = inspect.getouterframes(curframe, 2)
    caller = "{} ({}#{})".format(calframe[2][3], calframe[2][1], calframe[2][2])
    return caller

def get_clean_path_from_url(url):
    """extract the endpoint path from the passed in url and remove
    service information and any id's so that the endpoint path
    might be easily used in grouping.
    """
    clean_path = None
    try:
        lst = urlsplit(url)
        path = lst.path
        lst = path.split("/")
        for i in xrange(len(lst)):
            l = lst[i]
            try:
                num = int(l)
                lst[i] = "<int>"
            except:
                pass
        # assume that the service name is the first part so we skip it
        clean_path = "/" + "/".join(lst[2:])
    except:
        pass
    return clean_path

def get_log_details():
    details = OrderedDict()
    tenant_name = None
    tier_name = get_tier_name()
    remote_addr = None

    try:
        remote_addr = request.remote_addr
    except Exception:
        pass

    try:
        if hasattr(g, 'conf'):
            tenant_name = g.conf.tenant_name['tenant_name'] if g.conf.tenant_name else '(none)'
    except RuntimeError as e:
        if "Working outside of application context" in repr(e):
            pass
        else:
            raise
    log_context = {}
    log_context["created"] = datetime.datetime.utcnow().isoformat() + "Z"
    log_context["tenant"] = tenant_name
    log_context["tier"] = tier_name
    log_context["remote_addr"] = remote_addr
    details["logger"] = log_context
    jwt_context = {}
    try:
        fields = set(["user_id", "player_id", "roles", "jti", "user_name", "player_name", "client_id", "identity_id"])
        for k, v in current_user.iteritems():
            if k in fields:
                key = "{}".format(k)
                jwt_context[key] = v
            if k == "roles" and v:
                jwt_context[k] = ",".join(v)
    except Exception as e:
        pass
    if jwt_context:
        details["user"] = jwt_context

    # add Drift-Log-Context" request headers to the logs
    try:
        details["client"] = json.loads(request.headers.get("Drift-Log-Context"))
    except Exception:
        pass

    return details

# Custom log record
class DriftLogRecord(logging.LogRecord):
    def __init__(self, name, level, fn, lno, msg, args, exc_info, func, extra):
        logging.LogRecord.__init__(self, name, level, fn, lno, msg, args, exc_info, func)
        log_details = get_log_details()
        log_details.update(extra or {})
        for k in log_details.iterkeys():
            setattr(self, k, log_details[k])
        logger_fields = "levelname", "levelno", "process", "thread", "name", \
                        "filename", "module", "funcName", "lineno"
        for f in logger_fields:
            log_details["logger"][f] = getattr(self, f, None)
        try:
            correlation_id = request.correlation_id
        except Exception:
            correlation_id = None

        log_details["logger"]["correlation_id"] = correlation_id
        log_details["logger"]["created"] = datetime.datetime.utcnow().isoformat() + "Z"
        for k in log_details.iterkeys():
            setattr(self, k, log_details[k])

class ContextAwareLogger(logging.Logger):
    """
    The context aware logger allows the caller to specify the extra information
    in the following manner:
    log.info(message, extra={k: v})
    Internally, the "extra" parameter will be transformed into
    extra={
        "extra": {k, v}
    }
    This way, the extra information can easily be retrieved
    from the "extra" field of the log record
    """
    def _log(self, level, msg, args, exc_info=None, extra=None):
        if extra is not None:
            extra = {"extra": extra}
        super(ContextAwareLogger, self)._log(level, msg, args, exc_info, extra)

    def makeRecord(self, name, level, fn, lno, msg, args, exc_info, func, extra):
        return DriftLogRecord(name, level, fn, lno, msg, args, exc_info, func, extra)


class JSONFormatter(logging.Formatter):

    """
    Format log message as JSON.
    """
    source_host = gethostname()
    log_tag = None

    def __init__(self):
        super(JSONFormatter, self).__init__()

    def formatTime(self, record, datefmt=None):
        dt = datetime.datetime.fromtimestamp(record.created)
        return dt.isoformat() + "Z"

    def get_formatted_data(self, record):

        data = OrderedDict()
        # put the timestamp first for splunk timestamp indexing
        data["timestamp"] = self.formatTime(record)
        if hasattr(record, "logger") and "tier" in record.logger:
            data["tenant"] = "{}.{}".format(record.logger.get("tier", None), record.logger.get("tenant", None))

        field_names = "logger", "client", "user"
        data.update({
            key: getattr(record, key)
            for key in field_names
            if hasattr(record, key)
        })
        return data

    def format(self, record):
        data = self.get_formatted_data(record)
        json_text = json.dumps(data, default=self._json_default)
        return json_text

    def json_format(self, data):
        json_text = json.dumps(data, default=self._json_default)
        return "drift.%s: @cee: %s" % (self.log_tag, json_text)

    @staticmethod
    def _json_default(obj):
        """
        Coerce everything to strings.
        All objects representing time get output as ISO8601.
        """
        if isinstance(obj, datetime.datetime) or \
           isinstance(obj, datetime.date) or \
           isinstance(obj, datetime.time):
            return obj.isoformat()
        else:
            return str(obj)


class ServerLogFormatter(JSONFormatter):
    log_tag = "server"
    def format(self, record):
        data = self.get_formatted_data(record)
        data["message"] = super(JSONFormatter, self).format(record)
        data["level"] = record.levelname
        try:
            data["request"] = "{} {}".format(request.method, request.url)
        except:
            pass
        return self.json_format(data)


class EventLogFormatter(JSONFormatter):
    log_tag = "events"
    def format(self, record):
        data = self.get_formatted_data(record)
        data["event_name"] = super(JSONFormatter, self).format(record)
        data.update(getattr(record, "extra", {}))
        return self.json_format(data)


class ClientLogFormatter(JSONFormatter):
    log_tag = "client"
    def format(self, record):
        data = self.get_formatted_data(record)
        data.update(getattr(record, "extra", {}))
        return self.json_format(data)


def trim_logger(data):
    # remove unnecessary logger fields
    for k, v in data["logger"].items():
        if k not in ["name", "tier", "tenant", "correlation_id"]:
            del data["logger"][k]


def format_request_body(key, value):
    if key == "password":
        return "*"
    else:
        # constrain the body to 64 characters per key and convert to string
        return str(value)[:64]


class RequestLogFormatter(JSONFormatter):
    log_tag = "request"
    def format(self, record):
        data = self.get_formatted_data(record)
        trim_logger(data)

        try:
            data["method"] = request.method
            data["url"] = request.url
            data["remote_addr"] = request.remote_addr
        except Exception:
            pass

        data["endpoint"] = get_clean_path_from_url(request.url)

        request_body = None
        try:
            if request.json:
                request_body = {key: format_request_body(key, value)
                                for key, value in request.json.iteritems()}
            else:
                request_body = request.data
        except Exception:
            pass

        if request_body:
            data["request_body"] = request_body

        try:
            data.update(getattr(record, "extra", {}))
        except Exception:
           pass

        if data.get('log_level') == 1:
            data = {
                'timestamp': data['timestamp'],
                'tenant': data['tenant'],
                'method': data['method'],
                'endpoint': data['endpoint']
                }

        return self.json_format(data)

# Calling 'logsetup' more than once may result in multiple handlers emitting
# multiple log events for a single log call. Flagging it is a simple fix.
_setup_done = False


class StreamFormatter(logging.Formatter):
    """
    The stream formatter automatically grab the record's extra field
    and append its content to the log message
    """
    def format(self, record):
        message = super(StreamFormatter, self).format(record)
        if hasattr(record, "extra"):
            message += " | {}".format(record.extra)
        return message


def logsetup(app):

    global _setup_done
    if _setup_done:
        return
    _setup_done = True


    @app.before_request
    def log_before_request():
        g.request_start_time = time.time()
        g.request_log_level = 2

    if app.config.get("log_request", True):
        @app.after_request
        def log_after_request(response):
            log_level = getattr(g, 'request_log_level', 2)
            if log_level == 0:
                return
            resp_text = ""
            resp_len = -1
            try:
                resp_len = len(response.response[0])
                resp_text = response.response[0][:192]
            except:
                pass
            t = None
            if hasattr(g, 'request_start_time'):
                t = float("%.3f" % (time.time()-g.request_start_time))
            extra = {
                "response_code": response.status_code,
                "response_length": resp_len,
                "response_time": t,
                "log_level": log_level,
            }
            if response.status_code >= 400:
                extra["response"] = resp_text
            if hasattr(g, "database"):
                extra["database"] = g.database
            logging.getLogger("request").info("{} {} - {}".format(request.method, request.url, response.status_code), extra=extra)

            return response

    logging.setLoggerClass(ContextAwareLogger)

    syslog_path = '/dev/log'

    if sys.platform == 'darwin':
        syslog_path = '/var/run/syslog'
    elif sys.platform == 'win32':
        syslog_path = ('localhost', 514)

    # Install log file handler
    handler = SysLogHandler(address=syslog_path, facility=SysLogHandler.LOG_USER)
    handler.name = "serverlog"
    handler.setFormatter(ServerLogFormatter())
    logging.root.addHandler(handler)

    # Install eventLog file handler
    handler = SysLogHandler(address=syslog_path, facility=SysLogHandler.LOG_LOCAL0)
    handler.name = "eventlog"
    handler.setFormatter(EventLogFormatter())
    l = logging.getLogger("eventlog")
    l.propagate = False
    l.setLevel('INFO')
    l.addHandler(handler)

    # Install client file handler
    handler = SysLogHandler(address=syslog_path, facility=SysLogHandler.LOG_LOCAL1)
    handler.name = "clientlog"
    handler.setFormatter(ClientLogFormatter())
    l = logging.getLogger("clientlog")
    l.propagate = False
    l.setLevel('INFO')
    l.addHandler(handler)

    # request handler
    handler = SysLogHandler(address=syslog_path, facility=SysLogHandler.LOG_LOCAL2)
    handler.name = "request"
    handler.setFormatter(RequestLogFormatter())
    l = logging.getLogger("request")
    l.propagate = False
    l.addHandler(handler)

    # Quiet down copule of very chatty loggers. This can be overridden in config.json.
    for logger_name in ['sqlalchemy', 'werkzeug', 'requests.packages.urllib3.connectionpool']:
        logging.getLogger(logger_name).setLevel('WARNING')

    # Apply additional 'level' and 'propagate' settings for handlers and
    # loggers. See https://docs.python.org/2.7/library/logging.config.html#
    # Example format:
    # "logging": {
    #     "version": 1,
    #     "incremental": true,
    #     "loggers": {
    #         "my_chatty_logger": {
    #             "level": "WARNING"
    #         }
    #     },
    #     "handlers": {
    #         "serverlog": {
    #             "level": "INFO",
    #         }
    #     }
    # }
    if 'logging' in app.config:
        logging.config.dictConfig(app.config['logging'])


def register_extension(app):
    logsetup(app)


def request_log_level(level):
    def wrapper(fn):
        @wraps(fn)
        def decorated(*args, **kwargs):
            g.request_log_level = int(level)
            return fn(*args, **kwargs)

        return decorated
    return wrapper
<|MERGE_RESOLUTION|>--- conflicted
+++ resolved
@@ -11,14 +11,11 @@
 import logging
 from logging.handlers import SysLogHandler
 import logging.config
-<<<<<<< HEAD
 import json
 import datetime
 import sys
-=======
-import json, datetime, sys, time
+import time
 from uuid import uuid4
->>>>>>> a0d2f94b
 from socket import gethostname
 from collections import OrderedDict
 from urlparse import urlsplit
